from __future__ import annotations
import json
import pprint
import string
import typing
import requests

from datetime import date, datetime
from .common import ArlulaObject
from .auth import Session
from .exception import ArlulaAPIException
from .orders import DetailedOrderResult
from .util import parse_rfc3339, calculate_price, remove_none, simple_indent

Polygon = typing.List[typing.List[typing.List[float]]]

class CenterPoint(ArlulaObject):
    data: dict
    long: float
    lat: float

    def __init__(self, data):
        self.data = data
        self.long = data["long"]
        self.lat = data["lat"]

    def dict(self) -> dict:
        return self.data

    def __str__(self) -> str:
        return f"Center: {self.long} {'E' if self.long < 0 else 'W'}, {self.lat} {'S' if self.lat < 0 else 'N'}"

class Percent(ArlulaObject):
    data: dict
    scene: float
    search: float

    def __init__(self, data):
        self.data = data
        self.scene = data["scene"]
        self.search = data["search"]

    def dict(self) -> dict:
        return self.data
    
    def __str__(self) -> str:
        return f"Coverage: {self.scene}% of scene, {self.search}% of search"

class Overlap(ArlulaObject):
    data: dict
    area: float
    percent: Percent
    polygon: typing.List[typing.List[typing.List[float]]]

    def __init__(self, data):
        self.data = data
        self.area = data["area"]
        self.percent = Percent(data["percent"])
        self.polygon = data["polygon"]

    def dict(self) -> dict:
        return self.data
    
    def __str__(self) -> str:
        return simple_indent(
        f"Overlap:\n"\
        f"Area: {self.area} sqkm\n"\
        f"{str(self.percent)}\n"\
        f"Geometry: {self.polygon}", 0, 2)

class License(ArlulaObject):
    data: dict
    name: str
    href: str
    loading_percent: float
    loading_amount: int

    def __init__(self, data):
        self.data = data
        self.name = data["name"]
        self.href = data["href"]
        self.loading_percent = data["loadingPercent"]
        self.loading_amount = data["loadingAmount"]

    def dict(self) -> dict:
        return self.data

    def __str__(self) -> str:
        return simple_indent(
        f"License ({self.href}):\n"\
        f"Name: {self.name}\n"\
        f"Loading: {self.loading_amount} US Cents + {self.loading_percent}%\n", 0, 2)

class Band(ArlulaObject):
    data: dict
    name: str
    id: str
    min: float
    max: float

    def __init__(self, data):
        self.data = data
        self.name = data["name"]
        self.id = data["id"]
        self.min = data["min"]
        self.max = data["max"]

    def centre(self) -> float:
        '''
            Get the band centre wavelength
        '''
        return (self.max - self.min)/2

    def width(self) -> float:
        '''
            Get the band width
        '''
        return self.max - self.min

    def dict(self) -> dict:
        return self.data

    def __str__(self) -> str:
        return simple_indent(
            f"Band ({self.id}):\n"\
            f"Name: {self.name}\n"\
            f"Bandwidth: {self.min}nm - {self.max}nm\n", 0, 2)

class Bundle(ArlulaObject):
    data: dict
    name: str
    key: str
    bands: typing.List[str]
    price: int

    def __init__(self, data):
        self.data = data
        self.name = data["name"]
        self.key = data["key"]
        self.bands = data["bands"]
        self.price = data["price"]

    def dict(self) -> dict:
        return self.data

    def __str__(self) -> str:
        bands = 'all' if len(self.bands) == 0 else '\n'.join(self.bands)
        return simple_indent(
            f"Bundle ({self.key}):\n"\
            f"Name: {self.name}\n"\
            f"Bands: {bands}\n"\
            f"Price: {self.price} US Cents\n", 0, 2)

class SearchResult(ArlulaObject):
    data: dict
    scene_id: str
    supplier: str
    platform: str
    date: datetime
    thumbnail: str
    cloud: float
    off_nadir: float
    gsd: float
    bands: typing.List[Band]
    area: float
    center: CenterPoint
    bounding: typing.List[typing.List[typing.List[float]]]
    overlap: Overlap
    fulfillment_time: float
    ordering_id: str
    bundles: typing.List[Bundle]
    licenses: typing.List[License]
    annotations: typing.List[str]

    def __init__(self, data):
        self.data = data
        self.scene_id = data["sceneID"]
        self.supplier = data["supplier"]
        self.platform = data["platform"]
        self.date = parse_rfc3339(data["date"])
        self.thumbnail = data["thumbnail"]
        self.cloud = data["cloud"]
        self.off_nadir = data["offNadir"]

        self.gsd = data["gsd"]

        self.bands = []
        self.bands += [Band(b) for b in data["bands"]]

        self.area = data["area"]
        self.center = CenterPoint(data["center"])
        self.bounding = data["bounding"]
        self.overlap = Overlap(data["overlap"])
        self.fulfillment_time = data["fulfillmentTime"]

        self.ordering_id = data["orderingID"]
            
        self.bundles = []
        self.bundles += [Bundle(b) for b in data["bundles"]]
        self.licenses = []
        self.licenses += [License(l) for l in data["licenses"]]

        self.annotations = []
        if "annotations" in data:
            self.annotations = data["annotations"]

    def calculate_price(self, license_href: string, bundle_key: string) -> int:
        '''
            Wrapper for util.calculate_price, returns price in US Cents. Raises error in the case of invalid license_name or bundle_key
        '''
        
        bundle = None
        license = None
        
        for b in self.bundles:
            if b.key == bundle_key:
                bundle = b
        
        for l in self.licenses:
            if l.href == license_href:
                license = l

        if bundle == None:
            raise ValueError("Invalid bundle_key")

        if license == None:
            raise ValueError("Invalid license_href")

        return calculate_price(bundle.price, license.loading_percent, license.loading_amount)

    def dict(self) -> dict:
        return self.data

    def __str__(self) -> str:

        bundles = simple_indent(''.join([str(b) for b in self.bundles]), 2, 2)
        bands = simple_indent(''.join([str(b) for b in self.bands]), 2, 2)
        licenses = simple_indent(''.join([str(l) for l in self.licenses]), 2, 2)
        return simple_indent(
            f"Result ({self.ordering_id}):\n"\
            f"Scene ID: {self.scene_id}\n"\
            f"Supplier: {self.supplier}\n"\
            f"Platform: {self.platform}\n"\
            f"Capture Date: {self.date.strftime('%Y-%m-%d')}\n"\
            f"Thumbnail URL: {self.thumbnail}\n"\
            f"Cloud Coverage: {self.cloud}%\n"\
            f"Off Nadir: {self.off_nadir} degrees\n"\
            f"Ground Sample Distance: {self.gsd} m\n"\
            f"Fulfillment Time: {self.fulfillment_time}\n"\
            f"Area: {self.area} sqkm\n"\
            f"{str(self.center)}\n"\
            f"Bounding: {self.bounding}\n"\
            f"{str(self.overlap)}"\
            f"Bands:\n"\
            f"{bands}"
            f"Bundles: \n"\
            f"{bundles}"
            f"Licenses: \n"\
            f"{licenses}"
            f"Annotations: {', '.join(self.annotations)}\n", 0, 2)

class SearchResponse(ArlulaObject):
    data: dict
    state: string
    errors: typing.List[str]
    warnings: typing.List[str]
    results: typing.List[SearchResult]

    def __init__(self, data):
        self.data = data
        self.state = ""
        self.errors = []
        self.warnings = []
        self.results = []

        if "state" in data:
            self.state = data["state"]
        if "errors" in data:
            self.errors += data["errors"]
        if "warnings" in data:
            self.warnings += data["warnings"]
        if "results" in data:
            self.results = [SearchResult(e) for e in data["results"]]

    def __str__(self) -> str:
        s = ""
        for r in self.results:
            s += str(r)
        return s

    
    def dict(self) -> dict:
        return self.data

class SearchRequest():
    start: date
    gsd: float
    end: date
    lat: float
    long: float
    north: float
    south: float
    east: float
    west: float
    polygon: Polygon
    supplier: str
    off_nadir: float
    cloud: float

    def __init__(self, start: date,
            gsd: float,
            cloud: typing.Optional[float] = None,
            end: typing.Optional[date] = None,
            lat: typing.Optional[float] = None,
            long: typing.Optional[float] = None,
            north: typing.Optional[float] = None,
            south: typing.Optional[float] = None,
            east: typing.Optional[float] = None,
            west: typing.Optional[float] = None,
            supplier: typing.Optional[str] = None,
            off_nadir: typing.Optional[float] = None,
            polygon: Polygon = None):
        self.start = start
        self.cloud = cloud
        self.gsd = gsd
        self.end = end
        self.lat = lat
        self.long = long
        self.north = north
        self.south = south
        self.east = east
        self.west = west
        self.supplier = supplier
        self.off_nadir = off_nadir
        self.polygon = polygon

    def set_point_of_interest(self, lat: float, long: float) -> "SearchRequest":
        self.lat = lat
        self.long = long
        return self
    
    def set_area_of_interest(self, north: float, south: float, east: float, west: float) -> "SearchRequest":
        self.north = north
        self.south = south
        self.west = west
        self.east = east
        return self
    
    def set_polygon(self, polygon: Polygon) -> "SearchRequest":
        self.polygon = polygon
        return self

    def set_supplier(self, supplier: str) -> "SearchRequest":
        self.supplier = supplier
        return self

    def set_maximum_gsd(self, gsd: float) -> "SearchRequest":
        self.gsd = gsd
        return self

    def set_start(self, start: date) -> "SearchRequest":
        self.start = start
        return self

    def set_end(self, end: date) -> "SearchRequest":
        self.end = end
        return self
    
    def set_between_dates(self, start: date, end: date) -> "SearchRequest":
        self.start = start
        self.end = end
        return self
    
    def set_maximum_off_nadir(self, off_nadir: float) -> "SearchRequest":
        self.off_nadir = off_nadir
        return self

    def set_maximum_cloud_cover(self, cloud: float) -> "SearchRequest":
        self.cloud = cloud
        return self

    def valid_point_of_interest(self) -> bool:
        return self.lat != None and self.long != None

    def valid_area_of_interest(self) -> bool:
        return self.north != None and self.south != None and self.east != None and self.west != None
    
    def valid(self) -> bool:
        return (self.valid_area_of_interest() or self.valid_point_of_interest) and self.start != None and self.gsd != None
    
    def dict(self):
        d = {
            "start": str(self.start) if self.start != None else None, 
            "end": str(self.end) if self.end != None else None,
            "gsd": self.gsd, 
            "cloud": self.cloud,
            "offNadir": self.off_nadir,
            "supplier": self.supplier,
        }

        # Add the polygon if not None
        if self.polygon != None:
            d["polygon"] = self.polygon if isinstance(self.polygon, list) else self.polygon
        # Add boundingBox if all related not None
        elif self.north != None and self.east != None and self.west != None and self.south != None:
            d["boundingBox"] = {
                "north": self.north,
                "east": self.east,
                "west": self.west,
                "south": self.south,
            }
        # Add latLong if all related not None
        elif self.lat != None and self.long != None:
            d["latLong"] = {
                "latitude": self.lat,
                "longitude": self.long,
            }

        return remove_none(d)

class DeliveryConfig(ArlulaObject):
    location: str
    metadata_format: str

    def __init__(self, location: str, metadata_format: str):
        self.location = location
        self.metadata_format = metadata_format
    
    def set_location(self, location: str) -> "DeliveryConfig":
        self.location = location
        return self

    def set_metadata_format(self, metadata_format: str) -> "DeliveryConfig":
        self.metadata_format = metadata_format
        return self

    def dict(self):
        return remove_none({
            "Location": self.location,
            "MetadataFormat": self.metadata_format,
        })

class OrderRequest(ArlulaObject):

    id: str
    eula: str
    bundle_key: str
    webhooks: typing.List[str]
    emails: typing.List[str]
<<<<<<< HEAD
    delivery_config: DeliveryConfig
=======
    team: str
    payment: str
>>>>>>> 8a2c6b42

    def __init__(self,
            id: str,
            eula: str,
            bundle_key: str,
            webhooks: typing.Optional[typing.List[str]] = [],
            emails: typing.Optional[typing.List[str]] = [],
            team: typing.Optional[str] = None,
<<<<<<< HEAD
            delivery_config: typing.Optional[DeliveryConfig] = None):
=======
            payment: typing.Optional[str] = None):
>>>>>>> 8a2c6b42
        self.id = id
        self.eula = eula
        self.bundle_key = bundle_key
        self.webhooks = webhooks
        self.emails = emails
        self.team = team
<<<<<<< HEAD
        self.delivery_config = delivery_config
=======
        self.payment = payment
>>>>>>> 8a2c6b42
    
    def add_webhook(self, webhook: str) -> "OrderRequest":
        self.webhooks.append(webhook)
        return self
    
    def set_webhooks(self, webhooks: typing.List[str]) -> "OrderRequest":
        self.webhooks = webhooks
        return self

    def add_email(self, email: str) -> "OrderRequest":
        self.emails.append(email)
        return self
    
    def set_emails(self, emails: typing.List[str]) -> "OrderRequest":
        self.emails = emails
        return self

    def set_team(self, team: str) -> "OrderRequest":
        self.team = team
        return self
    
    def set_payment(self, payment: str) -> "OrderRequest":
        self.payment = payment
        return payment

    def set_delivery_config(self, delivery_config: DeliveryConfig) -> "OrderRequest":
        self.delivery_config = delivery_config
        return self

    def valid(self) -> bool:
        return self.id != None and self.eula != None and self.bundle_key != None

    def dict(self):
        return remove_none({
            "id": self.id,
            "eula": self.eula,
            "bundleKey": self.bundle_key,
            "webhooks": self.webhooks,
            "emails": self.emails,
            "team": None if self.team == "" else self.team,
<<<<<<< HEAD
            "delivery": self.delivery_config.dict() if self.delivery_config is not None else None
=======
            "payment": None if self.payment == "" else self.payment,
>>>>>>> 8a2c6b42
        })

class BatchOrderRequest():

    orders: typing.List[OrderRequest]
    webhooks: typing.List[str]
    emails: typing.List[str]
    team: str
    payment: str

    def __init__(
        self, 
        orders: typing.Optional[typing.List[OrderRequest]] = [],
        webhooks: typing.Optional[typing.List[str]] = [],
        emails: typing.Optional[typing.List[str]] = [],
        team: typing.Optional[str] = None,
        payment: typing.Optional[str] = None):

        self.orders = orders
        self.webhooks = webhooks
        self.emails = emails
        self.team = team
        self.payment = payment

    def add_order(self, order: OrderRequest) -> "BatchOrderRequest":
        self.orders.append(order)
        return self
    
    def set_orders(self, orders: typing.List[OrderRequest]) -> "BatchOrderRequest":
        self.orders = orders
        return self

    def add_webhook(self, webhook: str) -> "BatchOrderRequest":
        self.webhooks.append(webhook)
        return self
    
    def set_webhooks(self, webhooks: typing.List[str]) -> "BatchOrderRequest":
        self.webhooks = webhooks
        return self

    def add_email(self, email: str) -> "BatchOrderRequest":
        self.emails.append(email)
        return self
    
    def set_emails(self, emails: typing.List[str]) -> "BatchOrderRequest":
        self.emails = emails
        return self

    def set_team(self, team: str) -> "BatchOrderRequest":
        self.team = team
        return self
    
    def set_payment(self, payment: str) -> "BatchOrderRequest":
        self.payment = payment
        return self

    def dict(self):
        d = {
            "orders": [o.dict() for o in self.orders],
            "webhooks": self.webhooks,
            "emails": self.emails,
            "team": None if self.team == "" else self.team,
            "payment": None if self.payment == "" else self.payment,
        }

        return remove_none(d)



class ArchiveAPI:
    '''
        Archive is used to interface with the Arlula Archive API
    '''

    def __init__(self,
                 session: Session):
        self.session = session
        self.url = self.session.baseURL + "/api/archive"

    def search(self, request: SearchRequest) -> SearchResponse:
        '''
            Search the Arlula imagery archive.
            Requires one of (lat, long) or (north, south, east, west).
        '''

        url = self.url+"/search"

        # Send request and handle responses
        response = requests.request(
            "POST", url,
            headers=self.session.header,
            data=json.dumps(request.dict()))
        if response.status_code != 200:
            raise ArlulaAPIException(response)
        else:
            resp_data = json.loads(response.text)
            # Construct an instance of `SearchResponse`
            return SearchResponse(resp_data)

    def order(self, request: OrderRequest) -> DetailedOrderResult:
        '''
            Order from the Arlula imagery archive
        '''

        url = self.url + "/order"

        response = requests.request(
            "POST",
            url,
            data=json.dumps(request.dict()),
            headers=self.session.header)

        if response.status_code != 200:
            raise ArlulaAPIException(response)
        else:
            return DetailedOrderResult(json.loads(response.text))
        
    def batch_order(self, request: BatchOrderRequest) -> typing.List[DetailedOrderResult]:
        '''
            Order multiple scenes from the Arlula imagery archive
        '''

        url = self.url + "/order/batch"

        response = requests.request(
            "POST",
            url,
            data=json.dumps(request.dict()),
            headers=self.session.header,
        )

        if response.status_code != 200:
            raise ArlulaAPIException(response)
        else:
            return [DetailedOrderResult(r) for r in json.loads(response.text)]<|MERGE_RESOLUTION|>--- conflicted
+++ resolved
@@ -447,12 +447,9 @@
     bundle_key: str
     webhooks: typing.List[str]
     emails: typing.List[str]
-<<<<<<< HEAD
     delivery_config: DeliveryConfig
-=======
     team: str
     payment: str
->>>>>>> 8a2c6b42
 
     def __init__(self,
             id: str,
@@ -461,22 +458,16 @@
             webhooks: typing.Optional[typing.List[str]] = [],
             emails: typing.Optional[typing.List[str]] = [],
             team: typing.Optional[str] = None,
-<<<<<<< HEAD
+            payment: typing.Optional[str] = None,
             delivery_config: typing.Optional[DeliveryConfig] = None):
-=======
-            payment: typing.Optional[str] = None):
->>>>>>> 8a2c6b42
         self.id = id
         self.eula = eula
         self.bundle_key = bundle_key
         self.webhooks = webhooks
         self.emails = emails
         self.team = team
-<<<<<<< HEAD
+        self.payment = payment
         self.delivery_config = delivery_config
-=======
-        self.payment = payment
->>>>>>> 8a2c6b42
     
     def add_webhook(self, webhook: str) -> "OrderRequest":
         self.webhooks.append(webhook)
@@ -517,11 +508,8 @@
             "webhooks": self.webhooks,
             "emails": self.emails,
             "team": None if self.team == "" else self.team,
-<<<<<<< HEAD
-            "delivery": self.delivery_config.dict() if self.delivery_config is not None else None
-=======
+            "delivery": self.delivery_config.dict() if self.delivery_config is not None else None,
             "payment": None if self.payment == "" else self.payment,
->>>>>>> 8a2c6b42
         })
 
 class BatchOrderRequest():
