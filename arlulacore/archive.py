--- conflicted
+++ resolved
@@ -12,13 +12,8 @@
 from .exception import ArlulaAPIException
 from .orders import DetailedOrderResult
 from .util import parse_rfc3339, calculate_price, remove_none, simple_indent
-
-<<<<<<< HEAD
-=======
 Polygon = typing.Union[typing.List[typing.List[typing.List[float]]], str]
 
-@dataclass
->>>>>>> 517cb0c3
 class CenterPoint(ArlulaObject):
     data: dict
     long: float
